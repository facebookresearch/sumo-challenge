#!/usr/bin/env python3
"""
    Metrics helper functions
"""

from functools import wraps
import gc
import math
import matplotlib
import matplotlib.pyplot as plt
matplotlib.use("TkAgg")
import numpy as np
import pymesh
import pyny3d.geoms as pyny
from sklearn.neighbors import BallTree  # for nearest neighbors
import timeit

from sumo.geometry.rot3 import Rot3


# Timing utility
#
def measure_time(f):
    """
    Decorator that measures the time for a given function.

    To time a function, use this form:

    from sumo.metrics.utils import measure_time
    @measure_time
    def function_foo(bar):
        pass

    Source: https://stackoverflow.com/questions/7370801/measure-time-elapsed-in-python
    """
    @wraps(f)
    def _wrapper(*args, **kwargs):
        gcold = gc.isenabled()
        gc.disable()
        start_time = timeit.default_timer()
        try:
            result = f(*args, **kwargs)
        finally:
            elapsed = timeit.default_timer() - start_time
            if gcold:
                gc.enable()
            print('Function "{}": {}s'.format(f.__name__, elapsed))
        return result
    return _wrapper


#-------------------------------------------------
# Transformations between rotation representations
#-------------------------------------------------

def matrix_to_quat(M):
    """
    Transform a 3X3 Rotation matrix to a unit quaternion.

    Inputs:
    M (numpy 3x3 array of float) - rotation matrix

    Return:
    q (numpy vector of float) -  quaternion in (w,i,j,k) order

    Source:
    http://www.euclideanspace.com/maths/geometry/rotations/\
    conversions/matrixToQuaternion/\
    www.ee.ucr.edu/~farrell/AidedNavigation/D_App_Quaternions/Rot2Quat.pdf
    """
    m00, m01, m02 = M[0, :]
    m10, m11, m12 = M[1, :]
    m20, m21, m22 = M[2, :]
    tr = m00 + m11 + m22

    if tr > 0:
        S = np.sqrt(tr + 1.0) * 2
        qw = 0.25 * S
        qx = (m21 - m12) / S
        qy = (m02 - m20) / S
        qz = (m10 - m01) / S
    elif (m00 > m11) and (m00 > m22):
        S = np.sqrt(1.0 + m00 - m11 - m22) * 2
        qw = (m21 - m12) / S
        qx = 0.25 * S
        qy = (m01 + m10) / S
        qz = (m02 + m20) / S
    elif m11 > m22:
        S = np.sqrt(1.0 + m11 - m00 - m22) * 2
        qw = (m02 - m20) / S
        qx = (m01 + m10) / S
        qy = 0.25 * S
        qz = (m12 + m21) / S
    else:
        S = np.sqrt(1.0 + m22 - m00 - m11) * 2
        qw = (m10 - m01) / S
        qx = (m02 + m20) / S
        qy = (m12 + m21) / S
        qz = 0.25 * S
    D = np.sqrt(qw**2 + qx**2 + qy**2 + qz**2)
    return np.array([qw / D, qx / D, qy / D, qz / D])


def quat_to_matrix(quat):
    """
    Convert quaternion to rotation matrix

    Inputs:
    quat (numpy vector of float) - quaternion in (w,i,j,k) order

    Return
    M (numpy 3x3 array of float) - rotation matrix

    https://en.wikipedia.org/wiki/Quaternions_and_spatial_rotation
    """

    q = math.sqrt(2.0) * quat
    q = np.outer(q, q)
    return np.array([[1 - q[2, 2] - q[3, 3], q[1, 2] - q[3, 0], q[1, 3] + q[2, 0]],
                     [q[1, 2] + q[3, 0], 1.0 - q[1, 1] - q[3, 3], q[2, 3] - q[1, 0]],
                     [q[1, 3] - q[2, 0], q[2, 3] + q[1, 0], 1.0 - q[1, 1] - q[2, 2]]])


def quat_to_euler(q):
    """
    Convert quaternion to static ZYX Euler angle representation
    (i.e., R = R(z)*R(y)*R(x))

    Inputs:
    q (numpy vector of float) - quaternion in (w,i,j,k) order

    Return:
    numpy vector of float - Euler angles in radians (z, y, x)

    Source: matlab quat2eul
    eul = [ atan2( 2*(qx.*qy+qw.*qz), qw.^2 + qx.^2 - qy.^2 - qz.^2 ), ...
    asin( -2*(qx.*qz-qw.*qy) ), ...
    atan2( 2*(qy.*qz+qw.*qx), qw.^2 - qx.^2 - qy.^2 + qz.^2 )];

    """
    return np.array([math.atan2(2 * (q[1] * q[2] + q[0] * q[3]),
                                q[0] * q[0] + q[1] * q[1] - q[2] * q[2] - q[3] * q[3]),
                     math.asin(-2 * (q[1] * q[3] - q[0] * q[2])),
                     math.atan2(2 * (q[2] * q[3] + q[0] * q[1]),
                                q[0] * q[0] - q[1] * q[1] - q[2] * q[2] + q[3] * q[3])])


def euler_to_quat(e):
    """
    Convert ZYX euler angles to quaternion

    Inputs:
    e (numpy vector of float) - Euler angles in radians (z, y, x)

    Return:
    q (numpy vector of float) - quaternion in (w,i,j,k) order
    """
    cz = math.cos(0.5 * e[0])
    sz = math.sin(0.5 * e[0])
    cy = math.cos(0.5 * e[1])
    sy = math.sin(0.5 * e[1])
    cx = math.cos(0.5 * e[2])
    sx = math.sin(0.5 * e[2])

    return np.array([
        cz * cy * cx + sz * sy * sx,
        cz * cy * sx - sz * sy * cx,
        cz * sy * cx + sz * cy * sx,
        sz * cy * cx - cz * sy * sx])


def euler_to_matrix(e):
    """
    Convert ZYX Euler angles to 3x3 rotation matrix.

    Inputs:
    e (numpy 3-vector of float) - ZYX Euler angles (radians)

    Return:
    matrix (3x3 numpy array2 of float) - rotation matrix

    TODO: This could be optimized somewhat by using the direct
    equations for the final matrix rather than multiplying out the
    matrices.
    """
    return (Rot3.Rz(e[0]) * Rot3.Ry(e[1]) * Rot3.Rx(e[2])).R


def matrix_to_euler(matrix):
    """
    Convert 3x3 matrix to ZYX Euler angles.

    Inputs:
    matrix (numpy 3x3 numpy array2 of float) - rotation matrix

    Return:
    numpy 3-vector of float - ZYX Euler angles (radians)

    TODO:
    This could be written more efficiently going directly between
    matrix and Euler angles, but there are singularities and issues
    with numerical stability to be considered.
    """
    return quat_to_euler(matrix_to_quat(matrix))

#-------------------------------------
# Precision recall curves
#-------------------------------------


def compute_ap(det_matches, det_scores, n_gt, recall_samples=None,
               interp=False, area_under_curve=True):
    """
    Compute average precision and precision-recall curve

    Inputs:
        det_matches (numpy vector of N ints) - Each non-zero entry is a
        correct detection.  Zeroes are false positives.
        det_scores (numpy vector of N floats) - The detection scores for
        the corresponding matches.  Higher is better.
        n_gt (int) - The number of ground truth entities in the task.
        recall_samples (numpy vector of float) - If set, compute precision at
        these sample locations.  Values must be between 0 and 1
        inclusive.
        interp (Boolean) - If true, the interpolated PR curve will be
        generated (as described in :::cite pascal voc paper)
        area_under_curve (Boolean): If True, compute average precision as area
        under the curve
    Return:
<<<<<<< HEAD
        average_precision(float) - average precision
        precision (numpy vector of float) - precision values at corresponding
        <recall> points
        recall (numpy vector of float) - recall values.
=======
        (ap, precision, recall) where
          ap (float) - average precision
          precision (numpy vector of float) - precision values at corresponding <recall> points
          recall (numpy vector of float) - recall values.
>>>>>>> 0d147ce6
    """
    if area_under_curve:
        ap, precision, recall = compute_auc_ap(det_matches, det_scores, n_gt)
    else:
        precision, recall = compute_pr(
            det_matches, det_scores, n_gt, recall_samples, interp)
        ap = np.mean(precision)

    return ap, precision, recall


def compute_pr(det_matches, det_scores, n_gt, recall_samples=None, interp=False):
    """
    Compute the precision-recall curve.

    Inputs:
    det_matches (numpy vector of N ints) - Each non-zero entry is a
      correct detection.  Zeroes are false positives.
      det_scores (numpy vector of N floats) - The detection scores for
      the corresponding matches.  Higher is better.
    n_gt (int) - The number of ground truth entities in the task.
    recall_samples (numpy vector of float) - If set, compute precision at
      these sample locations.  Values must be between 0 and 1
      inclusive.
    interp (Boolean) - If true, the interpolated PR curve will be
      generated (as described in :::cite pascal voc paper)

    Return:
    (precision, recall)
    precision (numpy vector of float) - precision values at corresponding
      <recall> points recall (numpy vector of float) - recall locations.  If
      <recall_samples> is not set, it is the locations where precision changes.
      Otherwise it is set to <recall_samples>.
    """

    # sort input based on score
    indices = np.argsort(-det_scores)
    sorted_matches = det_matches[indices]

    # split out true positives and false positives
    tps = np.not_equal(sorted_matches, 0)
    fps = np.equal(sorted_matches, 0)

    # compute basic PR curve
    tp_sum = np.cumsum(tps)
    fp_sum = np.cumsum(fps)

    # use epsilon to prevent divide by 0 special case
    epsilon = np.spacing(1)

    precision = tp_sum / (tp_sum + fp_sum + epsilon)
    recall = tp_sum / n_gt

    # compute interpolated PR curve
    if (interp):
        for i in range(len(precision) - 1, 0, -1):
            if precision[i] > precision[i - 1]:
                precision[i - 1] = precision[i]

    # compute at recall sample points
    # Note: This is what MS Coco does.  Not sure if it is correct,
    # but it should be sufficient if the number of samples used to
    # create the PR curve is large enough.
    # This assigns the precision value for a given recall_sample to
    # the nearest value on the right.  Anything greater than the last
    # computed recall value will be set to zero.
    if recall_samples is not None:
        n_precision = len(precision)
        precision2 = np.zeros(len(recall_samples))  # default is 0

        indices2 = np.searchsorted(recall, recall_samples, side='left')
        for recall_index, precision_index in enumerate(indices2):
            if (precision_index < n_precision):
                precision2[recall_index] = precision[precision_index]
        precision = precision2
        recall = recall_samples

    return (precision, recall)


def compute_auc_ap(det_matches, det_scores, n_gt):
    """
    Compute average precision as area under the precision-recall curve.

    Inputs:
    det_matches (numpy vector of N ints) - Each non-zero entry is a
      correct detection.  Zeroes are false positives.
      det_scores (numpy vector of N floats) - The detection scores for
      the corresponding matches.  Higher is better.
    n_gt (int) - The number of ground truth entities in the task.
    Return:
        average_precision(float) - area under the PR curve
        precision (numpy vector of float) - precision values at corresponding
          <recall> points
        recall (numpy vector of float) - recall values.
    """
    # sort input based on score
    indices = np.argsort(-det_scores)
    sorted_matches = det_matches[indices]

    # split out true positives and false positives
    tps = np.not_equal(sorted_matches, 0)
    fps = np.equal(sorted_matches, 0)

    # compute basic PR curve
    tp_sum = np.cumsum(tps)
    fp_sum = np.cumsum(fps)

    # use epsilon to prevent divide by 0 special case
    epsilon = np.spacing(1)

    precision = tp_sum / (tp_sum + fp_sum + epsilon)
    recall = tp_sum / n_gt

    ap = 0
    # compute interpolated PR curve and average precision
    if len(precision) > 0:
        for i in range(len(precision) - 1, 0, -1):
            if precision[i] > precision[i - 1]:
                precision[i - 1] = precision[i]
            ap += precision[i] * (recall[i] - recall[i - 1])
        ap += precision[0] * recall[0]

    return ap, precision, recall


def plot_pr(precision, recall):
    """
    Creates a new figure and generates a plot of a precision recall curve.

    Inputs:
    precision (numpy vector of N floats) - precision values at corresponding recall
    recall (numpy vector of N floats) - recall values

    Return:
    Figure - matplotlib Figure object for the plot.

    Notes:
    does not call plt.show()
    """
    fig = plt.figure()
    plt.plot(recall, precision, 'r-')
    plt.xlabel('Recall')
    plt.ylabel('Precision')
    plt.axis([0, 1, 0, 1.1])

    return fig


#----------------------------------------
# Surface and voxel similarity support
#----------------------------------------

def points_iou(points1, bbox1, points2, bbox2, thresh):
    """
    Compute the IoU metric for two point sets.  Equations 2 and 3 in
    SUMO white paper.  The metric is the ratio of overlapping points
    to the total number of points in both sets.  A point is
    overlapping if it's nearest neighbor in the other set is less than
    a threshold distance.

    Inputs:
    points1 (np array N x 3 of float) - points in set 1. N points by 3 coordinates.
    bbox1 (Box3d) - bounding box for points1
    points2 (np array N x 3 of float) - points in set 2. N points by 3 coordinates.
    bbox2 (Box3d) - bounding box for points2
    thresh (float) - threshold for a pair of corresponding points to
      be considered overlapping.

    Return:
    IoU (float) - intersection over union as defined in Eq. 2 and 3 in
    the SUMO white paper.
    """

    # quick intersection test.  If bounding boxes don't overlap on any single axis,
    # then the enclosed object cannot overlap
    for axis in range(3):
        if (bbox1.min_corner[axis] > bbox2.max_corner[axis] + thresh) or \
           (bbox2.min_corner[axis] > bbox1.max_corner[axis] + thresh):
            return 0

    ind1to2, ind2to1, dist1to2, dist2to1 = nearest_neighbors(
        points1[:, 0:3], points2[:, 0:3])
    intersection = np.sum(dist1to2 <= thresh) + np.sum(dist2to1 <= thresh)
    union = points1.shape[0] + points2.shape[0]
    if union == 0:
        return 0
    else:
        return intersection / union


def nearest_neighbors(points1, points2):
    """
    Compute bidirectional nearest neighbors between two sets of points.

    Inputs:
    points1 (np array N x 3 of float) - points in set 1. N points by 3 coordinates.
    points2 (np array N x 3 of float) - points in set 2. N points by 3 coordinates.

    Return:
    (ind1to2, ind2to1, dist1to2, dist2to1) - tuple where:
    ind1to2 (np vector (N,) of int) - closest points for points1
      (ind1to2[i] = index from points2 that is closest to points1[i,:])
    ind2to1 (np vector (N,) of int) - closest points for points2
      (ind2to1[i] = index from points1 that is closest to points2[i,:])
    dist1to2 (np vector (N,) of float) - distances from points1 to closest
      points in points2 (dist1to2[i] = distance between points1[i,:] and
      points2[ind1to2[i],:])
    dist2to1 (np vector (N,) of float) - distances from points2 to closest
      points in points1 (dist2to1[i] = distance between points2[i,:] and
      points1[ind2to1[i],:])
    """

    # Note: There is a bug/limitation in sklearn that it cannot handle a query
    # with no points.  This is the workaround...
    if points1.shape[0] == 0 or points2.shape[0] == 0:
        ind1to2 = np.empty(shape=(0,), dtype=np.int64)
        ind2to1 = np.empty(shape=(0,), dtype=np.int64)
        dist1to2 = np.empty(shape=(0,), dtype=np.int64)
        dist2to1 = np.empty(shape=(0,), dtype=np.int64)
    else:
        tree1 = BallTree(points1)
        tree2 = BallTree(points2)
        dist1to2, ind1to2 = tree2.query(points1)
        dist2to1, ind2to1 = tree1.query(points2)
        ind1to2 = ind1to2.flatten()
        ind2to1 = ind2to1.flatten()
    return ind1to2, ind2to1, dist1to2, dist2to1


def points_rmsssd(evaluator, submission, ground_truth, voxels=False):
    """
    Compute average root mean squared symmetric surface distance
    (RMSSSD). Equation 11 in SUMO white paper.

    Inputs:
    submission (ProjectScene) - Submitted scene to be evaluated
    ground_truth (ProjectScene) - The ground truth scene

    Return:
        RMSSSD (float or math.inf if there are no corresponding points
        within the threshold)

    References:
        [2]https://www.cs.ox.ac.uk/files/7732/CS-RR-15-08.pdf
    """

    # cache distances:  rmsssd_cache[dt_id][gt_id] = rmsssd
    rmsssd_cache = {}

    settings = evaluator._settings
    data_assoc = evaluator._agnostic_data_assoc

    rmsssd1 = []  # list of rmsssd per correspondence
    for t in settings["thresholds"]:
        for det_id in data_assoc[t]:
            if det_id not in rmsssd_cache:
                rmsssd_cache[det_id] = {}
            gt_id = data_assoc[t][det_id].gt_id
            if gt_id in rmsssd_cache[det_id]:
                # get from cache
                rmsssd1.append(rmsssd_cache[det_id][gt_id])
            else:  # compute from scratch
                # TODO: The nearest neighbors are also computed when making
                # the sim_cache.  It should be possible to only do
                # this computation once, but it will require a
                # fair amount of refactoring

                points1 = evaluator._submission.elements[det_id].posed_points
                points2 = evaluator._ground_truth.elements[gt_id].posed_points

                ind1to2, ind2to1, dist1to2, dist2to1 = nearest_neighbors(
                    points1[:, 0:3], points2[:, 0:3])

                n_matched = dist1to2.shape[0] + dist2to1.shape[0]
                if n_matched > 0:
                    # SUMO white paper Eq 12
                    rmsssd = np.sqrt((np.sum(np.square(dist1to2)) +
                                      np.sum(np.square(dist2to1))) / n_matched)
                else:
                    rmsssd = 0
                rmsssd_cache[det_id][gt_id] = rmsssd
                rmsssd1.append(rmsssd)

    if len(rmsssd1) > 0:
        return np.mean(rmsssd1)
    else:
        return math.inf  # no corrs found


def color_rmsssd(evaluator, submission, ground_truth, voxels=False):
    """
    Compute average root mean squared symmetric surface color distance
    (RMSSSCD). Equation 13 in SUMO white paper.

    Inputs:
    submission (ProjectScene) - Submitted scene to be evaluated
    ground_truth (ProjectScene) - The ground truth scene

    Return:
        RMSSSCD (float or math.inf if there are no corresponding points
        within the threshold)

    References:
        [2]https://www.cs.ox.ac.uk/files/7732/CS-RR-15-08.pdf
    """
    # cache distances:  rmssscd_cache[dt_id][gt_id] = rmssscd
    rmssscd_cache = {}

    settings = evaluator._settings
    data_assoc = evaluator._agnostic_data_assoc

    rmssscd1 = []  # list of rmssscd per correspondence
    for t in settings["thresholds"]:
        for det_id in data_assoc[t]:
            if det_id not in rmssscd_cache:
                rmssscd_cache[det_id] = {}
            gt_id = data_assoc[t][det_id].gt_id
            if gt_id in rmssscd_cache[det_id]:
                # get from cache
                rmssscd1.append(rmssscd_cache[det_id][gt_id])
            else:  # compute from scratch
                # TODO: The nearest neighbors are also computed when making
                # the sim_cache.  It should be possible to only do
                # this computation once, but it will require a
                # fair amount of refactoring

                sub_points = evaluator._submission.elements[det_id].posed_points
                gt_points = evaluator._ground_truth.elements[gt_id].posed_points
                idx1to2, idx2to1, dist1to2, dist2to1 = nearest_neighbors(
                    sub_points[:, 0:3], gt_points[:, 0:3])

                color_diff1to2 = sub_points[:, 3:6] - gt_points[idx1to2, 3:6]
                color_diff2to1 = gt_points[:, 3:6] - sub_points[idx2to1, 3:6]

                n_matched = color_diff1to2.shape[0] + color_diff2to1.shape[0]

                if n_matched > 0:
                    # SUMO white paper Eq 13
                    rmssscd = np.sqrt(
                        (np.sum(color_diff1to2 * color_diff1to2) +
                         np.sum(color_diff2to1 * color_diff2to1)) / n_matched)
                else:
                    rmssscd = 0
                rmssscd_cache[det_id][gt_id] = rmssscd

                rmssscd1.append(rmssscd)

    if len(rmssscd1) > 0:
        return np.mean(rmssscd1)
    else:
        return math.inf  # no corrs found

#---------------------
# Visualization
#---------------------


def to_surface(mesh):
    """
    Convert Mesh object into pyny.Surface object (used for visualization)
    Inputs:
    mesh (Mesh)

    Return:
    pyny.Surface - converted mesh
    """
    vert = mesh.vertices
    faces = mesh.faces
    surface = []
    for i in range(faces.shape[0]):
        points = vert[faces[i], :]
        surface.append(pyny.Polygon(np.array(points)))
    return pyny.Surface(surface)


def visualize_mesh(mesh, visualize=True):
    """
    Visualize mesh.

    Inputs:
    mesh (Mesh) - mesh to visualize
    visualize (Boolean) - if False, mesh will not actually be
      visualized (this is useful for testing)

    """
    vertices = mesh.vertices().T.reshape((-1, 3))
    indices = mesh.indices().reshape((-1, 3))
    mesh = pymesh.form_mesh(vertices, indices)
    surface = to_surface(mesh)

    if visualize:
        surface.plot('r')
        plt.show()
        plt.waitforbuttonpress()
        plt.close()<|MERGE_RESOLUTION|>--- conflicted
+++ resolved
@@ -227,17 +227,10 @@
         area_under_curve (Boolean): If True, compute average precision as area
         under the curve
     Return:
-<<<<<<< HEAD
-        average_precision(float) - average precision
-        precision (numpy vector of float) - precision values at corresponding
-        <recall> points
-        recall (numpy vector of float) - recall values.
-=======
         (ap, precision, recall) where
           ap (float) - average precision
           precision (numpy vector of float) - precision values at corresponding <recall> points
           recall (numpy vector of float) - recall values.
->>>>>>> 0d147ce6
     """
     if area_under_curve:
         ap, precision, recall = compute_auc_ap(det_matches, det_scores, n_gt)
